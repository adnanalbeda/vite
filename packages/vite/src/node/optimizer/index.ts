import fs from 'fs'
import path from 'path'
import { performance } from 'perf_hooks'
import _debug from 'debug'
import colors from 'picocolors'
import type { BuildOptions as EsbuildBuildOptions } from 'esbuild'
import { build } from 'esbuild'
import { init, parse } from 'es-module-lexer'
import type { ResolvedConfig } from '../config'
import {
  createDebugger,
  emptyDir,
  flattenId,
  getHash,
  lookupFile,
  normalizeId,
  normalizePath,
  removeDir,
  renameDir,
  writeFile
} from '../utils'
import { transformWithEsbuild } from '../plugins/esbuild'
import { esbuildDepPlugin } from './esbuildDepPlugin'
import { scanImports } from './scan'

export const debuggerViteDeps = createDebugger('vite:deps')
const debug = debuggerViteDeps
const isDebugEnabled = _debug('vite:deps').enabled

const jsExtensionRE = /\.js$/i
const jsMapExtensionRE = /\.js\.map$/i

export type ExportsData = ReturnType<typeof parse> & {
  // es-module-lexer has a facade detection but isn't always accurate for our
  // use case when the module has default export
  hasReExports?: true
  // hint if the dep requires loading as jsx
  jsxLoader?: true
}

export interface OptimizedDeps {
  metadata: DepOptimizationMetadata
  scanProcessing?: Promise<void>
  registerMissingImport: (id: string, resolved: string) => OptimizedDepInfo
}

export interface DepOptimizationOptions {
  /**
   * By default, Vite will crawl your `index.html` to detect dependencies that
   * need to be pre-bundled. If `build.rollupOptions.input` is specified, Vite
   * will crawl those entry points instead.
   *
   * If neither of these fit your needs, you can specify custom entries using
   * this option - the value should be a fast-glob pattern or array of patterns
   * (https://github.com/mrmlnc/fast-glob#basic-syntax) that are relative from
   * vite project root. This will overwrite default entries inference.
   */
  entries?: string | string[]
  /**
   * Force optimize listed dependencies (must be resolvable import paths,
   * cannot be globs).
   */
  include?: string[]
  /**
   * Do not optimize these dependencies (must be resolvable import paths,
   * cannot be globs).
   */
  exclude?: string[]
  /**
   * Force ESM interop when importing for these dependencies. Some legacy
   * packages advertise themselves as ESM but use `require` internally
   */
  needsInterop?: string[]
  /**
   * Options to pass to esbuild during the dep scanning and optimization
   *
   * Certain options are omitted since changing them would not be compatible
   * with Vite's dep optimization.
   *
   * - `external` is also omitted, use Vite's `optimizeDeps.exclude` option
   * - `plugins` are merged with Vite's dep plugin
   *
   * https://esbuild.github.io/api
   */
  esbuildOptions?: Omit<
    EsbuildBuildOptions,
    | 'bundle'
    | 'entryPoints'
    | 'external'
    | 'write'
    | 'watch'
    | 'outdir'
    | 'outfile'
    | 'outbase'
    | 'outExtension'
    | 'metafile'
  >
  /**
   * List of file extensions that can be optimized. A corresponding esbuild
   * plugin must exist to handle the specific extension.
   *
   * By default, Vite can optimize `.mjs`, `.js`, and `.ts` files. This option
   * allows specifying additional extensions.
   *
   * @experimental
   */
  extensions?: string[]
  /**
   * Disables dependencies optimizations
   * @default false
   * @experimental
   */
  disabled?: boolean
}

export interface DepOptimizationResult {
  metadata: DepOptimizationMetadata
  /**
   * When doing a re-run, if there are newly discovered dependendencies
   * the page reload will be delayed until the next rerun so we need
   * to be able to discard the result
   */
  commit: () => Promise<void>
  cancel: () => void
}

export interface DepOptimizationProcessing {
  promise: Promise<void>
  resolve: () => void
}

export interface OptimizedDepInfo {
  id: string
  file: string
  src?: string
  needsInterop?: boolean
  browserHash?: string
  fileHash?: string
  /**
   * During optimization, ids can still be resolved to their final location
   * but the bundles may not yet be saved to disk
   */
  processing?: Promise<void>
  /**
   * ExportData cache, discovered deps will parse the src entry to get exports
   * data used both to define if interop is needed and when pre-bundling
   */
  exportsData?: Promise<ExportsData>
}

export interface DepOptimizationMetadata {
  /**
   * The main hash is determined by user config and dependency lockfiles.
   * This is checked on server startup to avoid unnecessary re-bundles.
   */
  hash: string
  /**
   * The browser hash is determined by the main hash plus additional dependencies
   * discovered at runtime. This is used to invalidate browser requests to
   * optimized deps.
   */
  browserHash: string
  /**
   * Metadata for each already optimized dependency
   */
  optimized: Record<string, OptimizedDepInfo>
  /**
   * Metadata for non-entry optimized chunks and dynamic imports
   */
  chunks: Record<string, OptimizedDepInfo>
  /**
   * Metadata for each newly discovered dependency after processing
   */
  discovered: Record<string, OptimizedDepInfo>
  /**
   * OptimizedDepInfo list
   */
  depInfoList: OptimizedDepInfo[]
}

/**
 * Used by Vite CLI when running `vite optimize`
 */
export async function optimizeDeps(
  config: ResolvedConfig,
  force = config.server.force,
  asCommand = false
): Promise<DepOptimizationMetadata> {
  const log = asCommand ? config.logger.info : debug

  const cachedMetadata = loadCachedDepOptimizationMetadata(
    config,
    force,
    asCommand
  )
  if (cachedMetadata) {
    return cachedMetadata
  }
  const depsInfo = await discoverProjectDependencies(config)

  const depsString = depsLogString(Object.keys(depsInfo))
  log(colors.green(`Optimizing dependencies:\n  ${depsString}`))

  const result = await runOptimizeDeps(config, depsInfo)

  await result.commit()

  return result.metadata
}

export function createOptimizedDepsMetadata(
  config: ResolvedConfig,
  timestamp?: string
): DepOptimizationMetadata {
  const hash = getDepHash(config)
  return {
    hash,
    browserHash: getOptimizedBrowserHash(hash, {}, timestamp),
    optimized: {},
    chunks: {},
    discovered: {},
    depInfoList: []
  }
}

export function addOptimizedDepInfo(
  metadata: DepOptimizationMetadata,
  type: 'optimized' | 'discovered' | 'chunks',
  depInfo: OptimizedDepInfo
): OptimizedDepInfo {
  metadata[type][depInfo.id] = depInfo
  metadata.depInfoList.push(depInfo)
  return depInfo
}

/**
 * Creates the initial dep optimization metadata, loading it from the deps cache
 * if it exists and pre-bundling isn't forced
 */
export function loadCachedDepOptimizationMetadata(
  config: ResolvedConfig,
  force = config.server.force,
  asCommand = false
): DepOptimizationMetadata | undefined {
  const log = asCommand ? config.logger.info : debug

  // Before Vite 2.9, dependencies were cached in the root of the cacheDir
  // For compat, we remove the cache if we find the old structure
  if (fs.existsSync(path.join(config.cacheDir, '_metadata.json'))) {
    emptyDir(config.cacheDir)
  }

  const depsCacheDir = getDepsCacheDir(config)

  if (!force) {
    let cachedMetadata: DepOptimizationMetadata | undefined
    try {
      const cachedMetadataPath = path.join(depsCacheDir, '_metadata.json')
      cachedMetadata = parseOptimizedDepsMetadata(
        fs.readFileSync(cachedMetadataPath, 'utf-8'),
        depsCacheDir
      )
    } catch (e) {}
    // hash is consistent, no need to re-bundle
    if (cachedMetadata && cachedMetadata.hash === getDepHash(config)) {
      log('Hash is consistent. Skipping. Use --force to override.')
      // Nothing to commit or cancel as we are using the cache, we only
      // need to resolve the processing promise so requests can move on
      return cachedMetadata
    }
  } else {
    config.logger.info('Forced re-optimization of dependencies')
  }

  // Start with a fresh cache
  fs.rmSync(depsCacheDir, { recursive: true, force: true })
}

/**
 * Initial optimizeDeps at server start. Perform a fast scan using esbuild to
 * find deps to pre-bundle and include user hard-coded dependencies
 */
export async function discoverProjectDependencies(
  config: ResolvedConfig,
  timestamp?: string
): Promise<Record<string, OptimizedDepInfo>> {
  const { deps, missing } = await scanImports(config)

  const missingIds = Object.keys(missing)
  if (missingIds.length) {
    throw new Error(
      `The following dependencies are imported but could not be resolved:\n\n  ${missingIds
        .map(
          (id) =>
            `${colors.cyan(id)} ${colors.white(
              colors.dim(`(imported by ${missing[id]})`)
            )}`
        )
        .join(`\n  `)}\n\nAre they installed?`
    )
  }

  await addManuallyIncludedOptimizeDeps(deps, config)

  const browserHash = getOptimizedBrowserHash(
    getDepHash(config),
    deps,
    timestamp
  )
  const discovered: Record<string, OptimizedDepInfo> = {}
  for (const id in deps) {
    const src = deps[id]
    discovered[id] = {
      id,
      file: getOptimizedDepPath(id, config),
      src,
      browserHash: browserHash,
      exportsData: extractExportsData(src, config)
    }
  }
  return discovered
}

export function depsLogString(qualifiedIds: string[]): string {
  if (isDebugEnabled) {
    return colors.yellow(qualifiedIds.join(`\n  `))
  } else {
    const total = qualifiedIds.length
    const maxListed = 5
    const listed = Math.min(total, maxListed)
    const extra = Math.max(0, total - maxListed)
    return colors.yellow(
      qualifiedIds.slice(0, listed).join(`, `) +
        (extra > 0 ? `, ...and ${extra} more` : ``)
    )
  }
}

/**
 * Internally, Vite uses this function to prepare a optimizeDeps run. When Vite starts, we can get
 * the metadata and start the server without waiting for the optimizeDeps processing to be completed
 */
export async function runOptimizeDeps(
  config: ResolvedConfig,
  depsInfo: Record<string, OptimizedDepInfo>
): Promise<DepOptimizationResult> {
  config = {
    ...config,
    command: 'build'
  }

  const depsCacheDir = getDepsCacheDir(config)
  const processingCacheDir = getProcessingDepsCacheDir(config)

  // Create a temporal directory so we don't need to delete optimized deps
  // until they have been processed. This also avoids leaving the deps cache
  // directory in a corrupted state if there is an error
  if (fs.existsSync(processingCacheDir)) {
    emptyDir(processingCacheDir)
  } else {
    fs.mkdirSync(processingCacheDir, { recursive: true })
  }

  // a hint for Node.js
  // all files in the cache directory should be recognized as ES modules
  writeFile(
    path.resolve(processingCacheDir, 'package.json'),
    JSON.stringify({ type: 'module' })
  )

  const metadata = createOptimizedDepsMetadata(config)

  metadata.browserHash = getOptimizedBrowserHash(
    metadata.hash,
    depsFromOptimizedDepInfo(depsInfo)
  )

  // We prebundle dependencies with esbuild and cache them, but there is no need
  // to wait here. Code that needs to access the cached deps needs to await
  // the optimizedDepInfo.processing promise for each dep

  const qualifiedIds = Object.keys(depsInfo)

  const processingResult: DepOptimizationResult = {
    metadata,
    async commit() {
      // Write metadata file, delete `deps` folder and rename the `processing` folder to `deps`
      // Processing is done, we can now replace the depsCacheDir with processingCacheDir
      // Rewire the file paths from the temporal processing dir to the final deps cache dir
      await removeDir(depsCacheDir)
      await renameDir(processingCacheDir, depsCacheDir)
    },
    cancel() {
      removeDirSync(processingCacheDir)
    }
  }

  if (!qualifiedIds.length) {
    return processingResult
  }

  // esbuild generates nested directory output with lowest common ancestor base
  // this is unpredictable and makes it difficult to analyze entry / output
  // mapping. So what we do here is:
  // 1. flatten all ids to eliminate slash
  // 2. in the plugin, read the entry ourselves as virtual files to retain the
  //    path.
  const flatIdDeps: Record<string, string> = {}
  const idToExports: Record<string, ExportsData> = {}
  const flatIdToExports: Record<string, ExportsData> = {}

  const { plugins = [], ...esbuildOptions } =
    config.optimizeDeps?.esbuildOptions ?? {}

  for (const id in depsInfo) {
    const src = depsInfo[id].src!
    const exportsData = await (depsInfo[id].exportsData ??
      extractExportsData(src, config))
    if (exportsData.jsxLoader) {
      // Ensure that optimization won't fail by defaulting '.js' to the JSX parser.
      // This is useful for packages such as Gatsby.
      esbuildOptions.loader = {
        '.js': 'jsx',
        ...esbuildOptions.loader
      }
    }
    const flatId = flattenId(id)
    flatIdDeps[flatId] = src
    idToExports[id] = exportsData
    flatIdToExports[flatId] = exportsData
  }

  const define: Record<string, string> = {
    'process.env.NODE_ENV': JSON.stringify(process.env.NODE_ENV || config.mode)
  }
  for (const key in config.define) {
    const value = config.define[key]
    define[key] = typeof value === 'string' ? value : JSON.stringify(value)
  }

  const start = performance.now()

  const result = await build({
    absWorkingDir: process.cwd(),
    entryPoints: Object.keys(flatIdDeps),
    bundle: true,
    format: 'esm',
    target: config.build.target || undefined,
    external: config.optimizeDeps?.exclude,
    logLevel: 'error',
    splitting: true,
    sourcemap: true,
    outdir: processingCacheDir,
    ignoreAnnotations: true,
    metafile: true,
    define,
    plugins: [
      ...plugins,
      esbuildDepPlugin(flatIdDeps, flatIdToExports, config)
    ],
    ...esbuildOptions
  })

  const meta = result.metafile!

  // the paths in `meta.outputs` are relative to `process.cwd()`
  const processingCacheDirOutputPath = path.relative(
    process.cwd(),
    processingCacheDir
  )

  for (const id in depsInfo) {
    const output = esbuildOutputFromId(meta.outputs, id, processingCacheDir)

    const { exportsData, ...info } = depsInfo[id]
    addOptimizedDepInfo(metadata, 'optimized', {
      ...info,
      // We only need to hash the output.imports in to check for stability, but adding the hash
      // and file path gives us a unique hash that may be useful for other things in the future
      fileHash: getHash(
        metadata.hash + depsInfo[id].file + JSON.stringify(output.imports)
      ),
      browserHash: metadata.browserHash,
      // After bundling we have more information and can warn the user about legacy packages
      // that require manual configuration
      needsInterop: needsInterop(config, id, idToExports[id], output)
    })
  }

  for (const o of Object.keys(meta.outputs)) {
    if (!o.match(jsMapExtensionRE)) {
      const id = path
        .relative(processingCacheDirOutputPath, o)
        .replace(jsExtensionRE, '')
      const file = getOptimizedDepPath(id, config)
      if (
        !findOptimizedDepInfoInRecord(
          metadata.optimized,
          (depInfo) => depInfo.file === file
        )
      ) {
        addOptimizedDepInfo(metadata, 'chunks', {
          id,
          file,
          needsInterop: false,
          browserHash: metadata.browserHash
        })
      }
    }
  }

  const dataPath = path.join(processingCacheDir, '_metadata.json')
  writeFile(dataPath, stringifyOptimizedDepsMetadata(metadata, depsCacheDir))

  debug(`deps bundled in ${(performance.now() - start).toFixed(2)}ms`)

<<<<<<< HEAD
  return processingResult
=======
  return {
    metadata,
    commit() {
      // Write metadata file, delete `deps` folder and rename the new `processing` folder to `deps` in sync
      return commitProcessingDepsCacheSync()
    },
    cancel
  }

  async function commitProcessingDepsCacheSync() {
    // Processing is done, we can now replace the depsCacheDir with processingCacheDir
    // Rewire the file paths from the temporal processing dir to the final deps cache dir
    await removeDir(depsCacheDir)
    await renameDir(processingCacheDir, depsCacheDir)
  }

  function cancel() {
    fs.rmSync(processingCacheDir, { recursive: true, force: true })
  }
>>>>>>> 29659a0c
}

export async function findKnownImports(
  config: ResolvedConfig
): Promise<string[]> {
  const deps = (await scanImports(config)).deps
  await addManuallyIncludedOptimizeDeps(deps, config)
  return Object.keys(deps)
}

async function addManuallyIncludedOptimizeDeps(
  deps: Record<string, string>,
  config: ResolvedConfig
): Promise<void> {
  const include = config.optimizeDeps?.include
  if (include) {
    const resolve = config.createResolver({ asSrc: false })
    for (const id of include) {
      // normalize 'foo   >bar` as 'foo > bar' to prevent same id being added
      // and for pretty printing
      const normalizedId = normalizeId(id)
      if (!deps[normalizedId]) {
        const entry = await resolve(id)
        if (entry) {
          deps[normalizedId] = entry
        } else {
          throw new Error(
            `Failed to resolve force included dependency: ${colors.cyan(id)}`
          )
        }
      }
    }
  }
}

export function newDepOptimizationProcessing(): DepOptimizationProcessing {
  let resolve: () => void
  const promise = new Promise((_resolve) => {
    resolve = _resolve
  }) as Promise<void>
  return { promise, resolve: resolve! }
}

// Convert to { id: src }
export function depsFromOptimizedDepInfo(
  depsInfo: Record<string, OptimizedDepInfo>
) {
  return Object.fromEntries(
    Object.entries(depsInfo).map((d) => [d[0], d[1].src!])
  )
}

export function getOptimizedDepPath(id: string, config: ResolvedConfig) {
  return normalizePath(
    path.resolve(getDepsCacheDir(config), flattenId(id) + '.js')
  )
}

export function getDepsCacheDir(config: ResolvedConfig) {
  return normalizePath(path.resolve(config.cacheDir, 'deps'))
}

function getProcessingDepsCacheDir(config: ResolvedConfig) {
  return normalizePath(path.resolve(config.cacheDir, 'processing'))
}

export function isOptimizedDepFile(id: string, config: ResolvedConfig) {
  return id.startsWith(getDepsCacheDir(config))
}

export function createIsOptimizedDepUrl(config: ResolvedConfig) {
  const { root } = config
  const depsCacheDir = getDepsCacheDir(config)

  // determine the url prefix of files inside cache directory
  const depsCacheDirRelative = normalizePath(path.relative(root, depsCacheDir))
  const depsCacheDirPrefix = depsCacheDirRelative.startsWith('../')
    ? // if the cache directory is outside root, the url prefix would be something
      // like '/@fs/absolute/path/to/node_modules/.vite'
      `/@fs/${normalizePath(depsCacheDir).replace(/^\//, '')}`
    : // if the cache directory is inside root, the url prefix would be something
      // like '/node_modules/.vite'
      `/${depsCacheDirRelative}`

  return function isOptimizedDepUrl(url: string): boolean {
    return url.startsWith(depsCacheDirPrefix)
  }
}

function parseOptimizedDepsMetadata(
  jsonMetadata: string,
  depsCacheDir: string
): DepOptimizationMetadata | undefined {
  const { hash, browserHash, optimized, chunks } = JSON.parse(
    jsonMetadata,
    (key: string, value: string) => {
      // Paths can be absolute or relative to the deps cache dir where
      // the _metadata.json is located
      if (key === 'file' || key === 'src') {
        return normalizePath(path.resolve(depsCacheDir, value))
      }
      return value
    }
  )
  if (
    !chunks ||
    Object.values(optimized).some((depInfo: any) => !depInfo.fileHash)
  ) {
    // outdated _metadata.json version, ignore
    return
  }
  const metadata = {
    hash,
    browserHash,
    optimized: {},
    discovered: {},
    chunks: {},
    depInfoList: []
  }
  for (const id of Object.keys(optimized)) {
    addOptimizedDepInfo(metadata, 'optimized', {
      ...optimized[id],
      id,
      browserHash
    })
  }
  for (const id of Object.keys(chunks)) {
    addOptimizedDepInfo(metadata, 'chunks', {
      ...chunks[id],
      id,
      browserHash,
      needsInterop: false
    })
  }
  return metadata
}

/**
 * Stringify metadata for deps cache. Remove processing promises
 * and individual dep info browserHash. Once the cache is reload
 * the next time the server start we need to use the global
 * browserHash to allow long term caching
 */
function stringifyOptimizedDepsMetadata(
  metadata: DepOptimizationMetadata,
  depsCacheDir: string
) {
  const { hash, browserHash, optimized, chunks } = metadata
  return JSON.stringify(
    {
      hash,
      browserHash,
      optimized: Object.fromEntries(
        Object.values(optimized).map(
          ({ id, src, file, fileHash, needsInterop }) => [
            id,
            {
              src,
              file,
              fileHash,
              needsInterop
            }
          ]
        )
      ),
      chunks: Object.fromEntries(
        Object.values(chunks).map(({ id, file }) => [id, { file }])
      )
    },
    (key: string, value: string) => {
      // Paths can be absolute or relative to the deps cache dir where
      // the _metadata.json is located
      if (key === 'file' || key === 'src') {
        return normalizePath(path.relative(depsCacheDir, value))
      }
      return value
    },
    2
  )
}

function esbuildOutputFromId(
  outputs: Record<string, any>,
  id: string,
  cacheDirOutputPath: string
): any {
  const flatId = flattenId(id) + '.js'
  return outputs[
    normalizePath(
      path.relative(process.cwd(), path.join(cacheDirOutputPath, flatId))
    )
  ]
}

export async function extractExportsData(
  filePath: string,
  config: ResolvedConfig
): Promise<ExportsData> {
  await init
  let exportsData: ExportsData

  const esbuildOptions = config.optimizeDeps?.esbuildOptions ?? {}
  if (config.optimizeDeps.extensions?.some((ext) => filePath.endsWith(ext))) {
    // For custom supported extensions, build the entry file to transform it into JS,
    // and then parse with es-module-lexer. Note that the `bundle` option is not `true`,
    // so only the entry file is being transformed.
    const result = await build({
      ...esbuildOptions,
      entryPoints: [filePath],
      write: false,
      format: 'esm'
    })
    exportsData = parse(result.outputFiles[0].text) as ExportsData
  } else {
    const entryContent = fs.readFileSync(filePath, 'utf-8')
    try {
      exportsData = parse(entryContent) as ExportsData
    } catch {
      const loader = esbuildOptions.loader?.[path.extname(filePath)] || 'jsx'
      debug(
        `Unable to parse: ${filePath}.\n Trying again with a ${loader} transform.`
      )
      const transformed = await transformWithEsbuild(entryContent, filePath, {
        loader
      })
      // Ensure that optimization won't fail by defaulting '.js' to the JSX parser.
      // This is useful for packages such as Gatsby.
      esbuildOptions.loader = {
        '.js': 'jsx',
        ...esbuildOptions.loader
      }
      exportsData = parse(transformed.code) as ExportsData
      exportsData.jsxLoader = true
    }
    for (const { ss, se } of exportsData[0]) {
      const exp = entryContent.slice(ss, se)
      if (/export\s+\*\s+from/.test(exp)) {
        exportsData.hasReExports = true
      }
    }
  }
  return exportsData
}

// https://github.com/vitejs/vite/issues/1724#issuecomment-767619642
// a list of modules that pretends to be ESM but still uses `require`.
// this causes esbuild to wrap them as CJS even when its entry appears to be ESM.
const KNOWN_INTEROP_IDS = new Set(['moment'])

function needsInterop(
  config: ResolvedConfig,
  id: string,
  exportsData: ExportsData,
  output?: { exports: string[] }
): boolean {
  if (
    config.optimizeDeps?.needsInterop?.includes(id) ||
    KNOWN_INTEROP_IDS.has(id)
  ) {
    return true
  }
  const [imports, exports] = exportsData
  // entry has no ESM syntax - likely CJS or UMD
  if (!exports.length && !imports.length) {
    return true
  }

  if (output) {
    // if a peer dependency used require() on a ESM dependency, esbuild turns the
    // ESM dependency's entry chunk into a single default export... detect
    // such cases by checking exports mismatch, and force interop.
    const generatedExports: string[] = output.exports

    if (
      !generatedExports ||
      (isSingleDefaultExport(generatedExports) &&
        !isSingleDefaultExport(exports))
    ) {
      return true
    }
  }
  return false
}

function isSingleDefaultExport(exports: readonly string[]) {
  return exports.length === 1 && exports[0] === 'default'
}

const lockfileFormats = ['package-lock.json', 'yarn.lock', 'pnpm-lock.yaml']

export function getDepHash(config: ResolvedConfig): string {
  let content = lookupFile(config.root, lockfileFormats) || ''
  // also take config into account
  // only a subset of config options that can affect dep optimization
  content += JSON.stringify(
    {
      mode: process.env.NODE_ENV || config.mode,
      root: config.root,
      define: config.define,
      resolve: config.resolve,
      buildTarget: config.build.target,
      assetsInclude: config.assetsInclude,
      plugins: config.plugins.map((p) => p.name),
      optimizeDeps: {
        include: config.optimizeDeps?.include,
        exclude: config.optimizeDeps?.exclude,
        esbuildOptions: {
          ...config.optimizeDeps?.esbuildOptions,
          plugins: config.optimizeDeps?.esbuildOptions?.plugins?.map(
            (p) => p.name
          )
        }
      }
    },
    (_, value) => {
      if (typeof value === 'function' || value instanceof RegExp) {
        return value.toString()
      }
      return value
    }
  )
  return getHash(content)
}

function getOptimizedBrowserHash(
  hash: string,
  deps: Record<string, string>,
  timestamp = ''
) {
  return getHash(hash + JSON.stringify(deps) + timestamp)
}

export function optimizedDepInfoFromId(
  metadata: DepOptimizationMetadata,
  id: string
): OptimizedDepInfo | undefined {
  return (
    metadata.optimized[id] || metadata.discovered[id] || metadata.chunks[id]
  )
}

export function optimizedDepInfoFromFile(
  metadata: DepOptimizationMetadata,
  file: string
): OptimizedDepInfo | undefined {
  return metadata.depInfoList.find((depInfo) => depInfo.file === file)
}

function findOptimizedDepInfoInRecord(
  dependenciesInfo: Record<string, OptimizedDepInfo>,
  callbackFn: (depInfo: OptimizedDepInfo, id: string) => any
): OptimizedDepInfo | undefined {
  for (const o of Object.keys(dependenciesInfo)) {
    const info = dependenciesInfo[o]
    if (callbackFn(info, o)) {
      return info
    }
  }
}

export async function optimizedDepNeedsInterop(
  metadata: DepOptimizationMetadata,
  file: string,
  config: ResolvedConfig
): Promise<boolean | undefined> {
  const depInfo = optimizedDepInfoFromFile(metadata, file)
  if (depInfo?.src && depInfo.needsInterop === undefined) {
    depInfo.exportsData ??= extractExportsData(depInfo.src, config)
    depInfo.needsInterop = needsInterop(
      config,
      depInfo.id,
      await depInfo.exportsData
    )
  }
  return depInfo?.needsInterop
}<|MERGE_RESOLUTION|>--- conflicted
+++ resolved
@@ -391,7 +391,7 @@
       await renameDir(processingCacheDir, depsCacheDir)
     },
     cancel() {
-      removeDirSync(processingCacheDir)
+      fs.rmSync(processingCacheDir, { recursive: true, force: true })
     }
   }
 
@@ -514,29 +514,7 @@
 
   debug(`deps bundled in ${(performance.now() - start).toFixed(2)}ms`)
 
-<<<<<<< HEAD
   return processingResult
-=======
-  return {
-    metadata,
-    commit() {
-      // Write metadata file, delete `deps` folder and rename the new `processing` folder to `deps` in sync
-      return commitProcessingDepsCacheSync()
-    },
-    cancel
-  }
-
-  async function commitProcessingDepsCacheSync() {
-    // Processing is done, we can now replace the depsCacheDir with processingCacheDir
-    // Rewire the file paths from the temporal processing dir to the final deps cache dir
-    await removeDir(depsCacheDir)
-    await renameDir(processingCacheDir, depsCacheDir)
-  }
-
-  function cancel() {
-    fs.rmSync(processingCacheDir, { recursive: true, force: true })
-  }
->>>>>>> 29659a0c
 }
 
 export async function findKnownImports(
