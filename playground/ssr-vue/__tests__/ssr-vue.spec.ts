--- conflicted
+++ resolved
@@ -117,11 +117,6 @@
     expect(await getColor('h1')).toBe('green')
     expect(await getColor('.jsx')).toBe('blue')
   } else {
-<<<<<<< HEAD
-    // During dev, the CSS is loaded from async chunk and we may have to wait
-    // when the test runs concurrently.
-=======
->>>>>>> afd5c883
     await untilUpdated(() => getColor('h1'), 'green')
     await untilUpdated(() => getColor('.jsx'), 'blue')
   }
